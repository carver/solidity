/*
    This file is part of cpp-ethereum.

    cpp-ethereum is free software: you can redistribute it and/or modify
    it under the terms of the GNU General Public License as published by
    the Free Software Foundation, either version 3 of the License, or
    (at your option) any later version.

    cpp-ethereum is distributed in the hope that it will be useful,
    but WITHOUT ANY WARRANTY; without even the implied warranty of
    MERCHANTABILITY or FITNESS FOR A PARTICULAR PURPOSE.  See the
    GNU General Public License for more details.

    You should have received a copy of the GNU General Public License
    along with cpp-ethereum.  If not, see <http://www.gnu.org/licenses/>.
*/
/**
 * @author Christian <c@ethdev.com>
 * @date 2014
 * Solidity abstract syntax tree.
 */

#include <algorithm>
#include <boost/range/adaptor/reversed.hpp>
#include <libsolidity/Utils.h>
#include <libsolidity/AST.h>
#include <libsolidity/ASTVisitor.h>
#include <libsolidity/Exceptions.h>
#include <libsolidity/AST_accept.h>

#include <libdevcrypto/SHA3.h>

using namespace std;

namespace dev
{
namespace solidity
{

TypeError ASTNode::createTypeError(string const& _description) const
{
	return TypeError() << errinfo_sourceLocation(getLocation()) << errinfo_comment(_description);
}

TypePointer ContractDefinition::getType(ContractDefinition const* _currentContract) const
{
	return make_shared<TypeType>(make_shared<ContractType>(*this), _currentContract);
}

void ContractDefinition::checkTypeRequirements()
{
	for (ASTPointer<InheritanceSpecifier> const& baseSpecifier: getBaseContracts())
		baseSpecifier->checkTypeRequirements();

	checkDuplicateFunctions();
	checkIllegalOverrides();
	checkAbstractFunctions();
	checkAbstractConstructors();

	FunctionDefinition const* constructor = getConstructor();
	if (constructor && !constructor->getReturnParameters().empty())
		BOOST_THROW_EXCEPTION(constructor->getReturnParameterList()->createTypeError(
									"Non-empty \"returns\" directive for constructor."));

	FunctionDefinition const* fallbackFunction = nullptr;
	for (ASTPointer<FunctionDefinition> const& function: getDefinedFunctions())
	{
		if (function->getName().empty())
		{
			if (fallbackFunction)
				BOOST_THROW_EXCEPTION(DeclarationError() << errinfo_comment("Only one fallback function is allowed."));
			else
			{
				fallbackFunction = function.get();
				if (!fallbackFunction->getParameters().empty())
					BOOST_THROW_EXCEPTION(fallbackFunction->getParameterList().createTypeError("Fallback function cannot take parameters."));
			}
		}
		if (!function->isFullyImplemented())
			setFullyImplemented(false);
	}
	for (ASTPointer<ModifierDefinition> const& modifier: getFunctionModifiers())
		modifier->checkTypeRequirements();

	for (ASTPointer<FunctionDefinition> const& function: getDefinedFunctions())
		function->checkTypeRequirements();

	for (ASTPointer<VariableDeclaration> const& variable: m_stateVariables)
		variable->checkTypeRequirements();

	checkExternalTypeClashes();
	// check for hash collisions in function signatures
	set<FixedHash<4>> hashes;
	for (auto const& it: getInterfaceFunctionList())
	{
		FixedHash<4> const& hash = it.first;
		if (hashes.count(hash))
			BOOST_THROW_EXCEPTION(createTypeError(
									  std::string("Function signature hash collision for ") +
									  it.second->externalSignature()));
		hashes.insert(hash);
	}
}

map<FixedHash<4>, FunctionTypePointer> ContractDefinition::getInterfaceFunctions() const
{
	auto exportedFunctionList = getInterfaceFunctionList();

	map<FixedHash<4>, FunctionTypePointer> exportedFunctions;
	for (auto const& it: exportedFunctionList)
		exportedFunctions.insert(it);

	solAssert(exportedFunctionList.size() == exportedFunctions.size(),
			  "Hash collision at Function Definition Hash calculation");

	return exportedFunctions;
}

FunctionDefinition const* ContractDefinition::getConstructor() const
{
	for (ASTPointer<FunctionDefinition> const& f: m_definedFunctions)
		if (f->isConstructor())
			return f.get();
	return nullptr;
}

FunctionDefinition const* ContractDefinition::getFallbackFunction() const
{
	for (ContractDefinition const* contract: getLinearizedBaseContracts())
		for (ASTPointer<FunctionDefinition> const& f: contract->getDefinedFunctions())
			if (f->getName().empty())
				return f.get();
	return nullptr;
}

void ContractDefinition::checkDuplicateFunctions() const
{
	/// Checks that two functions with the same name defined in this contract have different
	/// argument types and that there is at most one constructor.
	map<string, vector<FunctionDefinition const*>> functions;
	for (ASTPointer<FunctionDefinition> const& function: getDefinedFunctions())
		functions[function->getName()].push_back(function.get());
	if (functions[getName()].size() > 1)
		BOOST_THROW_EXCEPTION(
			DeclarationError() <<
			errinfo_sourceLocation(getLocation()) <<
			errinfo_comment("More than one constructor defined.")
		);
	for (auto const& it: functions)
	{
		vector<FunctionDefinition const*> const& overloads = it.second;
		for (size_t i = 0; i < overloads.size(); ++i)
			for (size_t j = i + 1; j < overloads.size(); ++j)
				if (FunctionType(*overloads[i]).hasEqualArgumentTypes(FunctionType(*overloads[j])))
					BOOST_THROW_EXCEPTION(
						DeclarationError() <<
						errinfo_sourceLocation(overloads[j]->getLocation()) <<
						errinfo_comment("Function with same name and arguments already defined.")
					);
	}
}

void ContractDefinition::checkAbstractFunctions()
{
	map<string, bool> functions;

	// Search from base to derived
	for (ContractDefinition const* contract: boost::adaptors::reverse(getLinearizedBaseContracts()))
		for (ASTPointer<FunctionDefinition> const& function: contract->getDefinedFunctions())
		{
			string const& name = function->getName();
			if (!function->isFullyImplemented() && functions.count(name) && functions[name])
				BOOST_THROW_EXCEPTION(function->createTypeError("Redeclaring an already implemented function as abstract"));
			functions[name] = function->isFullyImplemented();
		}

	for (auto const& it: functions)
		if (!it.second)
		{
			setFullyImplemented(false);
			break;
		}
}

void ContractDefinition::checkAbstractConstructors()
{
	set<ContractDefinition const*> argumentsNeeded;
	// check that we get arguments for all base constructors that need it.
	// If not mark the contract as abstract (not fully implemented)

	vector<ContractDefinition const*> const& bases = getLinearizedBaseContracts();
	for (ContractDefinition const* contract: bases)
		if (FunctionDefinition const* constructor = contract->getConstructor())
			if (contract != this && !constructor->getParameters().empty())
				argumentsNeeded.insert(contract);

	for (ContractDefinition const* contract: bases)
	{
		if (FunctionDefinition const* constructor = contract->getConstructor())
			for (auto const& modifier: constructor->getModifiers())
			{
				auto baseContract = dynamic_cast<ContractDefinition const*>(
					modifier->getName()->getReferencedDeclaration()
				);
				if (baseContract)
					argumentsNeeded.erase(baseContract);
			}


		for (ASTPointer<InheritanceSpecifier> const& base: contract->getBaseContracts())
		{
			auto baseContract = dynamic_cast<ContractDefinition const*>(
				base->getName()->getReferencedDeclaration()
			);
			solAssert(baseContract, "");
			if (!base->getArguments().empty())
				argumentsNeeded.erase(baseContract);
		}
	}
	if (!argumentsNeeded.empty())
		setFullyImplemented(false);
}

void ContractDefinition::checkIllegalOverrides() const
{
	// TODO unify this at a later point. for this we need to put the constness and the access specifier
	// into the types
	map<string, vector<FunctionDefinition const*>> functions;
	map<string, ModifierDefinition const*> modifiers;

	// We search from derived to base, so the stored item causes the error.
	for (ContractDefinition const* contract: getLinearizedBaseContracts())
	{
		for (ASTPointer<FunctionDefinition> const& function: contract->getDefinedFunctions())
		{
			if (function->isConstructor())
				continue; // constructors can neither be overridden nor override anything
			string const& name = function->getName();
			if (modifiers.count(name))
				BOOST_THROW_EXCEPTION(modifiers[name]->createTypeError("Override changes function to modifier."));
			FunctionType functionType(*function);
			// function should not change the return type
			for (FunctionDefinition const* overriding: functions[name])
			{
				FunctionType overridingType(*overriding);
				if (!overridingType.hasEqualArgumentTypes(functionType))
					continue;
				if (
					overriding->getVisibility() != function->getVisibility() ||
					overriding->isDeclaredConst() != function->isDeclaredConst() ||
					overridingType != functionType
				)
					BOOST_THROW_EXCEPTION(overriding->createTypeError("Override changes extended function signature."));
			}
			functions[name].push_back(function.get());
		}
		for (ASTPointer<ModifierDefinition> const& modifier: contract->getFunctionModifiers())
		{
			string const& name = modifier->getName();
			ModifierDefinition const*& override = modifiers[name];
			if (!override)
				override = modifier.get();
			else if (ModifierType(*override) != ModifierType(*modifier))
				BOOST_THROW_EXCEPTION(override->createTypeError("Override changes modifier signature."));
			if (!functions[name].empty())
				BOOST_THROW_EXCEPTION(override->createTypeError("Override changes modifier to function."));
		}
	}
}

void ContractDefinition::checkExternalTypeClashes() const
{
	map<string, vector<pair<Declaration const*, shared_ptr<FunctionType>>>> externalDeclarations;
	for (ContractDefinition const* contract: getLinearizedBaseContracts())
	{
		for (ASTPointer<FunctionDefinition> const& f: contract->getDefinedFunctions())
			if (f->isPartOfExternalInterface())
			{
				auto functionType = make_shared<FunctionType>(*f);
				externalDeclarations[functionType->externalSignature(f->getName())].push_back(
					make_pair(f.get(), functionType)
				);
			}
		for (ASTPointer<VariableDeclaration> const& v: contract->getStateVariables())
			if (v->isPartOfExternalInterface())
			{
				auto functionType = make_shared<FunctionType>(*v);
				externalDeclarations[functionType->externalSignature(v->getName())].push_back(
					make_pair(v.get(), functionType)
				);
			}
	}
	for (auto const& it: externalDeclarations)
		for (size_t i = 0; i < it.second.size(); ++i)
			for (size_t j = i + 1; j < it.second.size(); ++j)
				if (!it.second[i].second->hasEqualArgumentTypes(*it.second[j].second))
					BOOST_THROW_EXCEPTION(it.second[j].first->createTypeError(
						"Function overload clash during conversion to external types for arguments."
					));
}

std::vector<ASTPointer<EventDefinition>> const& ContractDefinition::getInterfaceEvents() const
{
	if (!m_interfaceEvents)
	{
		set<string> eventsSeen;
		m_interfaceEvents.reset(new std::vector<ASTPointer<EventDefinition>>());
		for (ContractDefinition const* contract: getLinearizedBaseContracts())
			for (ASTPointer<EventDefinition> const& e: contract->getEvents())
				if (eventsSeen.count(e->getName()) == 0)
				{
					eventsSeen.insert(e->getName());
					m_interfaceEvents->push_back(e);
				}
	}
	return *m_interfaceEvents;
}

vector<pair<FixedHash<4>, FunctionTypePointer>> const& ContractDefinition::getInterfaceFunctionList() const
{
	if (!m_interfaceFunctionList)
	{
		set<string> functionsSeen;
		set<string> signaturesSeen;
		m_interfaceFunctionList.reset(new vector<pair<FixedHash<4>, FunctionTypePointer>>());
		for (ContractDefinition const* contract: getLinearizedBaseContracts())
		{
			for (ASTPointer<FunctionDefinition> const& f: contract->getDefinedFunctions())
			{
				string functionSignature = f->externalSignature();
				if (f->isPartOfExternalInterface() && signaturesSeen.count(functionSignature) == 0)
				{
					functionsSeen.insert(f->getName());
					signaturesSeen.insert(functionSignature);
					FixedHash<4> hash(dev::sha3(functionSignature));
					m_interfaceFunctionList->push_back(make_pair(hash, make_shared<FunctionType>(*f, false)));
				}
			}

			for (ASTPointer<VariableDeclaration> const& v: contract->getStateVariables())
				if (functionsSeen.count(v->getName()) == 0 && v->isPartOfExternalInterface())
				{
					FunctionType ftype(*v);
					solAssert(v->getType().get(), "");
					functionsSeen.insert(v->getName());
					FixedHash<4> hash(dev::sha3(ftype.externalSignature(v->getName())));
					m_interfaceFunctionList->push_back(make_pair(hash, make_shared<FunctionType>(*v)));
				}
		}
	}
	return *m_interfaceFunctionList;
}

vector<Declaration const*> const& ContractDefinition::getInheritableMembers() const
{
	if (!m_inheritableMembers)
	{
		set<string> memberSeen;
		m_inheritableMembers.reset(new vector<Declaration const*>());
		auto addInheritableMember = [&](Declaration const* _decl)
		{
			if (memberSeen.count(_decl->getName()) == 0 && _decl->isVisibleInDerivedContracts())
			{
				memberSeen.insert(_decl->getName());
				m_inheritableMembers->push_back(_decl);
			}
		};

		for (ASTPointer<FunctionDefinition> const& f: getDefinedFunctions())
			addInheritableMember(f.get());

		for (ASTPointer<VariableDeclaration> const& v: getStateVariables())
			addInheritableMember(v.get());

		for (ASTPointer<StructDefinition> const& s: getDefinedStructs())
			addInheritableMember(s.get());
	}
	return *m_inheritableMembers;
}

TypePointer EnumValue::getType(ContractDefinition const*) const
{
	EnumDefinition const* parentDef = dynamic_cast<EnumDefinition const*>(getScope());
	solAssert(parentDef, "Enclosing Scope of EnumValue was not set");
	return make_shared<EnumType>(*parentDef);
}

void InheritanceSpecifier::checkTypeRequirements()
{
	m_baseName->checkTypeRequirements(nullptr);
	for (ASTPointer<Expression> const& argument: m_arguments)
		argument->checkTypeRequirements(nullptr);

	ContractDefinition const* base = dynamic_cast<ContractDefinition const*>(&m_baseName->getReferencedDeclaration());
	solAssert(base, "Base contract not available.");
	TypePointers parameterTypes = ContractType(*base).getConstructorType()->getParameterTypes();
	if (!m_arguments.empty() && parameterTypes.size() != m_arguments.size())
		BOOST_THROW_EXCEPTION(createTypeError("Wrong argument count for constructor call."));
	for (size_t i = 0; i < m_arguments.size(); ++i)
		if (!m_arguments[i]->getType()->isImplicitlyConvertibleTo(*parameterTypes[i]))
			BOOST_THROW_EXCEPTION(createTypeError("Invalid type for argument in constructer call."));
}

TypePointer StructDefinition::getType(ContractDefinition const*) const
{
	return make_shared<TypeType>(make_shared<StructType>(*this));
}

void StructDefinition::checkMemberTypes() const
{
	for (ASTPointer<VariableDeclaration> const& member: getMembers())
		if (!member->getType()->canBeStored())
			BOOST_THROW_EXCEPTION(member->createTypeError("Type cannot be used in struct."));
}

void StructDefinition::checkRecursion() const
{
	set<StructDefinition const*> definitionsSeen;
	vector<StructDefinition const*> queue = {this};
	while (!queue.empty())
	{
		StructDefinition const* def = queue.back();
		queue.pop_back();
		if (definitionsSeen.count(def))
			BOOST_THROW_EXCEPTION(ParserError() << errinfo_sourceLocation(def->getLocation())
												<< errinfo_comment("Recursive struct definition."));
		definitionsSeen.insert(def);
		for (ASTPointer<VariableDeclaration> const& member: def->getMembers())
			if (member->getType()->getCategory() == Type::Category::Struct)
			{
				UserDefinedTypeName const& typeName = dynamic_cast<UserDefinedTypeName const&>(*member->getTypeName());
				queue.push_back(&dynamic_cast<StructDefinition const&>(*typeName.getReferencedDeclaration()));
			}
	}
}

TypePointer EnumDefinition::getType(ContractDefinition const*) const
{
	return make_shared<TypeType>(make_shared<EnumType>(*this));
}

TypePointer FunctionDefinition::getType(ContractDefinition const*) const
{
	return make_shared<FunctionType>(*this);
}

void FunctionDefinition::checkTypeRequirements()
{
	for (ASTPointer<VariableDeclaration> const& var: getParameters() + getReturnParameters())
	{
		if (!var->getType()->canLiveOutsideStorage())
			BOOST_THROW_EXCEPTION(var->createTypeError("Type is required to live outside storage."));
		if (getVisibility() >= Visibility::Public && !(var->getType()->externalType()))
		{
			// todo delete when will be implemented arrays as parameter type in internal functions
			if (getVisibility() == Visibility::Public && var->getType()->getCategory() == Type::Category::Array)
				BOOST_THROW_EXCEPTION(var->createTypeError("Arrays only implemented for external functions."));
			else
				BOOST_THROW_EXCEPTION(var->createTypeError("Internal type is not allowed for public and external functions."));
		}
	}
	for (ASTPointer<ModifierInvocation> const& modifier: m_functionModifiers)
		modifier->checkTypeRequirements(isConstructor() ?
			dynamic_cast<ContractDefinition const&>(*getScope()).getLinearizedBaseContracts() :
			vector<ContractDefinition const*>());
	if (m_body)
		m_body->checkTypeRequirements();
}

string FunctionDefinition::externalSignature() const
{
	return FunctionType(*this).externalSignature(getName());
}

bool VariableDeclaration::isLValue() const
{
	// External function parameters and constant declared variables are Read-Only
	return !isExternalFunctionParameter() && !m_isConstant;
}

void VariableDeclaration::checkTypeRequirements()
{
	// Variables can be declared without type (with "var"), in which case the first assignment
	// sets the type.
	// Note that assignments before the first declaration are legal because of the special scoping
	// rules inherited from JavaScript.
	if (m_isConstant)
	{
		if (!dynamic_cast<ContractDefinition const*>(getScope()))
			BOOST_THROW_EXCEPTION(createTypeError("Illegal use of \"constant\" specifier."));
		if ((m_type && !m_type->isValueType()) || !m_value)
			BOOST_THROW_EXCEPTION(createTypeError("Unitialized \"constant\" variable."));
	}
	if (m_type)
	{
		if (m_value)
			m_value->expectType(*m_type);
	}
	else
	{
		if (!m_value)
			// This feature might be extended in the future.
			BOOST_THROW_EXCEPTION(createTypeError("Assignment necessary for type detection."));
		m_value->checkTypeRequirements(nullptr);

		TypePointer type = m_value->getType();
		if (type->getCategory() == Type::Category::IntegerConstant)
		{
			auto intType = dynamic_pointer_cast<IntegerConstantType const>(type)->getIntegerType();
			if (!intType)
				BOOST_THROW_EXCEPTION(m_value->createTypeError("Invalid integer constant " + type->toString() + "."));
			type = intType;
		}
		else if (type->getCategory() == Type::Category::Void)
			BOOST_THROW_EXCEPTION(createTypeError("Variable cannot have void type."));
		m_type = type;
	}
	if (m_isStateVariable && getVisibility() >= Visibility::Public && !FunctionType(*this).externalType())
		BOOST_THROW_EXCEPTION(createTypeError("Internal type is not allowed for public state variables."));
}

bool VariableDeclaration::isExternalFunctionParameter() const
{
	auto const* function = dynamic_cast<FunctionDefinition const*>(getScope());
	if (!function || function->getVisibility() != Declaration::Visibility::External)
		return false;
	for (auto const& variable: function->getParameters())
		if (variable.get() == this)
			return true;
	return false;
}

TypePointer ModifierDefinition::getType(ContractDefinition const*) const
{
	return make_shared<ModifierType>(*this);
}

void ModifierDefinition::checkTypeRequirements()
{
	m_body->checkTypeRequirements();
}

void ModifierInvocation::checkTypeRequirements(vector<ContractDefinition const*> const& _bases)
{
	TypePointers argumentTypes;
	for (ASTPointer<Expression> const& argument: m_arguments)
	{
		argument->checkTypeRequirements(nullptr);
		argumentTypes.push_back(argument->getType());
	}
	m_modifierName->checkTypeRequirements(&argumentTypes);

	auto const* declaration = &m_modifierName->getReferencedDeclaration();
	vector<ASTPointer<VariableDeclaration>> emptyParameterList;
	vector<ASTPointer<VariableDeclaration>> const* parameters = nullptr;
	if (auto modifier = dynamic_cast<ModifierDefinition const*>(declaration))
		parameters = &modifier->getParameters();
	else
		// check parameters for Base constructors
<<<<<<< HEAD
		for (auto const& base: _bases)
			if (declaration == &base->getName()->getReferencedDeclaration())
=======
		for (auto const* base: _bases)
			if (declaration == base)
>>>>>>> e4808305
			{
				if (auto referencedConstructor = base->getConstructor())
					parameters = &referencedConstructor->getParameters();
				else
					parameters = &emptyParameterList;
				break;
			}
	if (!parameters)
		BOOST_THROW_EXCEPTION(createTypeError("Referenced declaration is neither modifier nor base class."));
	if (parameters->size() != m_arguments.size())
		BOOST_THROW_EXCEPTION(createTypeError("Wrong argument count for modifier invocation."));
	for (size_t i = 0; i < m_arguments.size(); ++i)
		if (!m_arguments[i]->getType()->isImplicitlyConvertibleTo(*(*parameters)[i]->getType()))
			BOOST_THROW_EXCEPTION(createTypeError("Invalid type for argument in modifier invocation."));
}

void EventDefinition::checkTypeRequirements()
{
	int numIndexed = 0;
	for (ASTPointer<VariableDeclaration> const& var: getParameters())
	{
		if (var->isIndexed())
			numIndexed++;
		if (!var->getType()->canLiveOutsideStorage())
			BOOST_THROW_EXCEPTION(var->createTypeError("Type is required to live outside storage."));
		if (!var->getType()->externalType())
			BOOST_THROW_EXCEPTION(var->createTypeError("Internal type is not allowed as event parameter type."));
	}
	if (numIndexed > 3)
		BOOST_THROW_EXCEPTION(createTypeError("More than 3 indexed arguments for event."));
}

void Block::checkTypeRequirements()
{
	for (shared_ptr<Statement> const& statement: m_statements)
		statement->checkTypeRequirements();
}

void IfStatement::checkTypeRequirements()
{
	m_condition->expectType(BoolType());
	m_trueBody->checkTypeRequirements();
	if (m_falseBody)
		m_falseBody->checkTypeRequirements();
}

void WhileStatement::checkTypeRequirements()
{
	m_condition->expectType(BoolType());
	m_body->checkTypeRequirements();
}

void ForStatement::checkTypeRequirements()
{
	if (m_initExpression)
		m_initExpression->checkTypeRequirements();
	if (m_condExpression)
		m_condExpression->expectType(BoolType());
	if (m_loopExpression)
		m_loopExpression->checkTypeRequirements();
	m_body->checkTypeRequirements();
}

void Return::checkTypeRequirements()
{
	if (!m_expression)
		return;
	if (!m_returnParameters)
		BOOST_THROW_EXCEPTION(createTypeError("Return arguments not allowed."));
	if (m_returnParameters->getParameters().size() != 1)
		BOOST_THROW_EXCEPTION(createTypeError("Different number of arguments in return statement "
											  "than in returns declaration."));
	// this could later be changed such that the paramaters type is an anonymous struct type,
	// but for now, we only allow one return parameter
	m_expression->expectType(*m_returnParameters->getParameters().front()->getType());
}

void VariableDeclarationStatement::checkTypeRequirements()
{
	m_variable->checkTypeRequirements();
}

void Assignment::checkTypeRequirements(TypePointers const*)
{
	m_leftHandSide->checkTypeRequirements(nullptr);
	m_leftHandSide->requireLValue();
	if (m_leftHandSide->getType()->getCategory() == Type::Category::Mapping)
		BOOST_THROW_EXCEPTION(createTypeError("Mappings cannot be assigned to."));
	m_type = m_leftHandSide->getType();
	if (m_assigmentOperator == Token::Assign)
		m_rightHandSide->expectType(*m_type);
	else
	{
		// compound assignment
		m_rightHandSide->checkTypeRequirements(nullptr);
		TypePointer resultType = m_type->binaryOperatorResult(Token::AssignmentToBinaryOp(m_assigmentOperator),
															  m_rightHandSide->getType());
		if (!resultType || *resultType != *m_type)
			BOOST_THROW_EXCEPTION(createTypeError("Operator " + string(Token::toString(m_assigmentOperator)) +
												  " not compatible with types " +
												  m_type->toString() + " and " +
												  m_rightHandSide->getType()->toString()));
	}
}

void ExpressionStatement::checkTypeRequirements()
{
	m_expression->checkTypeRequirements(nullptr);
	if (m_expression->getType()->getCategory() == Type::Category::IntegerConstant)
		if (!dynamic_pointer_cast<IntegerConstantType const>(m_expression->getType())->getIntegerType())
			BOOST_THROW_EXCEPTION(m_expression->createTypeError("Invalid integer constant."));
}

void Expression::expectType(Type const& _expectedType)
{
	checkTypeRequirements(nullptr);
	Type const& type = *getType();
	if (!type.isImplicitlyConvertibleTo(_expectedType))
		BOOST_THROW_EXCEPTION(createTypeError("Type " + type.toString() +
											  " not implicitly convertible to expected type "
											  + _expectedType.toString() + "."));
}

void Expression::requireLValue()
{
	if (!isLValue())
		BOOST_THROW_EXCEPTION(createTypeError("Expression has to be an lvalue."));
	m_lvalueRequested = true;
}

void UnaryOperation::checkTypeRequirements(TypePointers const*)
{
	// Inc, Dec, Add, Sub, Not, BitNot, Delete
	m_subExpression->checkTypeRequirements(nullptr);
	if (m_operator == Token::Value::Inc || m_operator == Token::Value::Dec || m_operator == Token::Value::Delete)
		m_subExpression->requireLValue();
	m_type = m_subExpression->getType()->unaryOperatorResult(m_operator);
	if (!m_type)
		BOOST_THROW_EXCEPTION(createTypeError("Unary operator not compatible with type."));
}

void BinaryOperation::checkTypeRequirements(TypePointers const*)
{
	m_left->checkTypeRequirements(nullptr);
	m_right->checkTypeRequirements(nullptr);
	m_commonType = m_left->getType()->binaryOperatorResult(m_operator, m_right->getType());
	if (!m_commonType)
		BOOST_THROW_EXCEPTION(createTypeError("Operator " + string(Token::toString(m_operator)) +
											  " not compatible with types " +
											  m_left->getType()->toString() + " and " +
											  m_right->getType()->toString()));
	m_type = Token::isCompareOp(m_operator) ? make_shared<BoolType>() : m_commonType;
}

void FunctionCall::checkTypeRequirements(TypePointers const*)
{
	bool isPositionalCall = m_names.empty();

	// we need to check arguments' type first as they will be forwarded to
	// m_expression->checkTypeRequirements
	TypePointers argumentTypes;
	for (ASTPointer<Expression> const& argument: m_arguments)
	{
		argument->checkTypeRequirements(nullptr);
		// only store them for positional calls
		if (isPositionalCall)
			argumentTypes.push_back(argument->getType());
	}

	m_expression->checkTypeRequirements(isPositionalCall ? &argumentTypes : nullptr);

	Type const* expressionType = m_expression->getType().get();
	if (isTypeConversion())
	{
		TypeType const& type = dynamic_cast<TypeType const&>(*expressionType);
		//@todo for structs, we have to check the number of arguments to be equal to the
		// number of non-mapping members
		if (m_arguments.size() != 1)
			BOOST_THROW_EXCEPTION(createTypeError("More than one argument for explicit type conversion."));
		if (!isPositionalCall)
			BOOST_THROW_EXCEPTION(createTypeError("Type conversion cannot allow named arguments."));
		if (!m_arguments.front()->getType()->isExplicitlyConvertibleTo(*type.getActualType()))
			BOOST_THROW_EXCEPTION(createTypeError("Explicit type conversion not allowed."));
		m_type = type.getActualType();
	}
	else if (FunctionType const* functionType = dynamic_cast<FunctionType const*>(expressionType))
	{
		//@todo would be nice to create a struct type from the arguments
		// and then ask if that is implicitly convertible to the struct represented by the
		// function parameters
		TypePointers const& parameterTypes = functionType->getParameterTypes();
		if (!functionType->takesArbitraryParameters() && parameterTypes.size() != m_arguments.size())
			BOOST_THROW_EXCEPTION(createTypeError("Wrong argument count for function call."));

		if (isPositionalCall)
		{
			// call by positional arguments
			for (size_t i = 0; i < m_arguments.size(); ++i)
				if (!functionType->takesArbitraryParameters() &&
						!m_arguments[i]->getType()->isImplicitlyConvertibleTo(*parameterTypes[i]))
					BOOST_THROW_EXCEPTION(m_arguments[i]->createTypeError("Invalid type for argument in function call."));
		}
		else
		{
			// call by named arguments
			if (functionType->takesArbitraryParameters())
				BOOST_THROW_EXCEPTION(createTypeError("Named arguments cannnot be used for functions "
													  "that take arbitrary parameters."));
			auto const& parameterNames = functionType->getParameterNames();
			if (parameterNames.size() != m_names.size())
				BOOST_THROW_EXCEPTION(createTypeError("Some argument names are missing."));

			// check duplicate names
			for (size_t i = 0; i < m_names.size(); i++)
				for (size_t j = i + 1; j < m_names.size(); j++)
					if (*m_names[i] == *m_names[j])
						BOOST_THROW_EXCEPTION(m_arguments[i]->createTypeError("Duplicate named argument."));

			for (size_t i = 0; i < m_names.size(); i++) {
				bool found = false;
				for (size_t j = 0; j < parameterNames.size(); j++) {
					if (parameterNames[j] == *m_names[i]) {
						// check type convertible
						if (!m_arguments[i]->getType()->isImplicitlyConvertibleTo(*parameterTypes[j]))
							BOOST_THROW_EXCEPTION(createTypeError("Invalid type for argument in function call."));

						found = true;
						break;
					}
				}
				if (!found)
					BOOST_THROW_EXCEPTION(createTypeError("Named argument does not match function declaration."));
			}
		}

		// @todo actually the return type should be an anonymous struct,
		// but we change it to the type of the first return value until we have structs
		if (functionType->getReturnParameterTypes().empty())
			m_type = make_shared<VoidType>();
		else
			m_type = functionType->getReturnParameterTypes().front();
	}
	else
		BOOST_THROW_EXCEPTION(createTypeError("Type is not callable."));
}

bool FunctionCall::isTypeConversion() const
{
	return m_expression->getType()->getCategory() == Type::Category::TypeType;
}

void NewExpression::checkTypeRequirements(TypePointers const*)
{
	m_contractName->checkTypeRequirements(nullptr);
	m_contract = dynamic_cast<ContractDefinition const*>(&m_contractName->getReferencedDeclaration());
	if (!m_contract)
		BOOST_THROW_EXCEPTION(createTypeError("Identifier is not a contract."));
	if (!m_contract->isFullyImplemented())
		BOOST_THROW_EXCEPTION(createTypeError("Trying to create an instance of an abstract contract."));
	shared_ptr<ContractType const> contractType = make_shared<ContractType>(*m_contract);
	TypePointers const& parameterTypes = contractType->getConstructorType()->getParameterTypes();
	m_type = make_shared<FunctionType>(parameterTypes, TypePointers{contractType},
									   FunctionType::Location::Creation);
}

void MemberAccess::checkTypeRequirements(TypePointers const* _argumentTypes)
{
	m_expression->checkTypeRequirements(nullptr);
	Type const& type = *m_expression->getType();

	MemberList::MemberMap possibleMembers = type.getMembers().membersByName(*m_memberName);
	if (possibleMembers.size() > 1 && _argumentTypes)
	{
		// do override resolution
		for (auto it = possibleMembers.begin(); it != possibleMembers.end();)
			if (
				it->type->getCategory() == Type::Category::Function &&
				!dynamic_cast<FunctionType const&>(*it->type).canTakeArguments(*_argumentTypes)
			)
				it = possibleMembers.erase(it);
			else
				++it;
	}
	if (possibleMembers.size() == 0)
		BOOST_THROW_EXCEPTION(createTypeError(
			"Member \"" + *m_memberName + "\" not found or not visible "
			"after argument-dependent lookup in " + type.toString()
		));
	else if (possibleMembers.size() > 1)
		BOOST_THROW_EXCEPTION(createTypeError(
			"Member \"" + *m_memberName + "\" not unique "
			"after argument-dependent lookup in " + type.toString()
		));

	m_referencedDeclaration = possibleMembers.front().declaration;
	m_type = possibleMembers.front().type;
	if (type.getCategory() == Type::Category::Struct)
		m_isLValue = true;
	else if (type.getCategory() == Type::Category::Array)
	{
		auto const& arrayType(dynamic_cast<ArrayType const&>(type));
		m_isLValue = (*m_memberName == "length" &&
			arrayType.getLocation() != ArrayType::Location::CallData && arrayType.isDynamicallySized());
	}
	else
		m_isLValue = false;
}

void IndexAccess::checkTypeRequirements(TypePointers const*)
{
	m_base->checkTypeRequirements(nullptr);
	switch (m_base->getType()->getCategory())
	{
	case Type::Category::Array:
	{
		ArrayType const& type = dynamic_cast<ArrayType const&>(*m_base->getType());
		if (!m_index)
			BOOST_THROW_EXCEPTION(createTypeError("Index expression cannot be omitted."));
		m_index->expectType(IntegerType(256));
		if (type.isByteArray())
			m_type = make_shared<FixedBytesType>(1);
		else
			m_type = type.getBaseType();
		m_isLValue = type.getLocation() != ArrayType::Location::CallData;
		break;
	}
	case Type::Category::Mapping:
	{
		MappingType const& type = dynamic_cast<MappingType const&>(*m_base->getType());
		if (!m_index)
			BOOST_THROW_EXCEPTION(createTypeError("Index expression cannot be omitted."));
		m_index->expectType(*type.getKeyType());
		m_type = type.getValueType();
		m_isLValue = true;
		break;
	}
	case Type::Category::TypeType:
	{
		TypeType const& type = dynamic_cast<TypeType const&>(*m_base->getType());
		if (!m_index)
			m_type = make_shared<TypeType>(make_shared<ArrayType>(ArrayType::Location::Memory, type.getActualType()));
		else
		{
			m_index->checkTypeRequirements(nullptr);
			auto length = dynamic_cast<IntegerConstantType const*>(m_index->getType().get());
			if (!length)
				BOOST_THROW_EXCEPTION(m_index->createTypeError("Integer constant expected."));
			m_type = make_shared<TypeType>(make_shared<ArrayType>(
				ArrayType::Location::Memory, type.getActualType(), length->literalValue(nullptr)));
		}
		break;
	}
	default:
		BOOST_THROW_EXCEPTION(m_base->createTypeError(
			"Indexed expression has to be a type, mapping or array (is " + m_base->getType()->toString() + ")"));
	}
}

void Identifier::checkTypeRequirements(TypePointers const* _argumentTypes)
{
	if (!m_referencedDeclaration)
	{
		if (!_argumentTypes)
			BOOST_THROW_EXCEPTION(createTypeError("Unable to determine overloaded type."));
		overloadResolution(*_argumentTypes);
	}
	solAssert(!!m_referencedDeclaration, "Referenced declaration is null after overload resolution.");
	m_isLValue = m_referencedDeclaration->isLValue();
	m_type = m_referencedDeclaration->getType(m_currentContract);
	if (!m_type)
		BOOST_THROW_EXCEPTION(createTypeError("Declaration referenced before type could be determined."));
}

Declaration const& Identifier::getReferencedDeclaration() const
{
	solAssert(!!m_referencedDeclaration, "Identifier not resolved.");
	return *m_referencedDeclaration;
}

void Identifier::overloadResolution(TypePointers const& _argumentTypes)
{
	solAssert(!m_referencedDeclaration, "Referenced declaration should be null before overload resolution.");
	solAssert(!m_overloadedDeclarations.empty(), "No candidates for overload resolution found.");

	std::vector<Declaration const*> possibles;
	if (m_overloadedDeclarations.size() == 1)
		m_referencedDeclaration = *m_overloadedDeclarations.begin();

	for (Declaration const* declaration: m_overloadedDeclarations)
	{
		TypePointer const& function = declaration->getType();
		auto const* functionType = dynamic_cast<FunctionType const*>(function.get());
		if (functionType && functionType->canTakeArguments(_argumentTypes))
			possibles.push_back(declaration);
	}
	if (possibles.size() == 1)
		m_referencedDeclaration = possibles.front();
	else if (possibles.empty())
		BOOST_THROW_EXCEPTION(createTypeError("No matching declaration found after argument-dependent lookup."));
	else
		BOOST_THROW_EXCEPTION(createTypeError("No unique declaration found after argument-dependent lookup."));
}

void ElementaryTypeNameExpression::checkTypeRequirements(TypePointers const*)
{
	m_type = make_shared<TypeType>(Type::fromElementaryTypeName(m_typeToken));
}

void Literal::checkTypeRequirements(TypePointers const*)
{
	m_type = Type::forLiteral(*this);
	if (!m_type)
		BOOST_THROW_EXCEPTION(createTypeError("Invalid literal value."));
}

}
}<|MERGE_RESOLUTION|>--- conflicted
+++ resolved
@@ -200,7 +200,7 @@
 			for (auto const& modifier: constructor->getModifiers())
 			{
 				auto baseContract = dynamic_cast<ContractDefinition const*>(
-					modifier->getName()->getReferencedDeclaration()
+					&modifier->getName()->getReferencedDeclaration()
 				);
 				if (baseContract)
 					argumentsNeeded.erase(baseContract);
@@ -210,7 +210,7 @@
 		for (ASTPointer<InheritanceSpecifier> const& base: contract->getBaseContracts())
 		{
 			auto baseContract = dynamic_cast<ContractDefinition const*>(
-				base->getName()->getReferencedDeclaration()
+				&base->getName()->getReferencedDeclaration()
 			);
 			solAssert(baseContract, "");
 			if (!base->getArguments().empty())
@@ -557,13 +557,8 @@
 		parameters = &modifier->getParameters();
 	else
 		// check parameters for Base constructors
-<<<<<<< HEAD
-		for (auto const& base: _bases)
-			if (declaration == &base->getName()->getReferencedDeclaration())
-=======
-		for (auto const* base: _bases)
+		for (ContractDefinition const* base: _bases)
 			if (declaration == base)
->>>>>>> e4808305
 			{
 				if (auto referencedConstructor = base->getConstructor())
 					parameters = &referencedConstructor->getParameters();
